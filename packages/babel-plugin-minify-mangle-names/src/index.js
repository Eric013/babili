--- conflicted
+++ resolved
@@ -5,13 +5,9 @@
     constructor(charset, program, {
       blacklist = {},
       keepFnName = false,
-<<<<<<< HEAD
       eval: _eval = false,
       topLevel = false,
-=======
       keepClassName = false,
-      eval: _eval = false
->>>>>>> 9591c732
     } = {}) {
       this.charset = charset;
       this.program = program;
