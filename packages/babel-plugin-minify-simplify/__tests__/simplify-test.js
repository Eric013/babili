jest.autoMockOff();

const babel = require('babel-core');
const plugin = require('../src/index');
const unpad = require('../../../utils/unpad');

function transform(code) {
  return babel.transform(code,  {
    plugins: [plugin],
  }).code;
}

describe('simplify-plugin', () => {
<<<<<<< HEAD
=======
  it('should turn undefined into void 0', () => {
    const expected = 'void 0;';
    const source = 'undefined;';
    expect(transform(source)).toBe(expected);
  });

  it('should strip unnecessary property literal qoutes', () => {
    const source = 'var x = { \'foo\': \'bar\' };';
    const expected = 'var x = { foo: \'bar\' };';
    expect(transform(source)).toBe(expected);
  });

  it('should strip unnecessary property literal qoutes for numbers', () => {
    const source = 'var x = { \'1\': \'bar\' };';
    const expected = 'var x = { 1: \'bar\' };';
    expect(transform(source)).toBe(expected);
  });

  it('should turn subscript into dot', () => {
    const source = 'foo[\'1\'];';
    const expected = 'foo[1];';
    expect(transform(source)).toBe(expected);
  });

  it('should turn Boolean(x) to !!x', () => {
    const source = 'Boolean(x);';
    const expected = '!!x;';
    expect(transform(source)).toBe(expected);
  });

  it('shouldn\'t change referenced identifiers', () => {
    const source = unpad(`
      (function (Boolean, String, Number) {
        return Boolean(a), String(b), Number(c);
      })(MyBoolean, MyString, MyNumber);
    `);
    const expected = unpad(`
      (function (Boolean, String, Number) {
        return Boolean(a), String(b), Number(c);
      })(MyBoolean, MyString, MyNumber);
    `);
    expect(transform(source)).toBe(expected);
  });

  it('should turn Number(x) to +x', () => {
    const source = 'Number(x);';
    const expected = '+x;';
    expect(transform(source)).toBe(expected);
  });

  it('should turn String(x) to x + \'\'', () => {
    const source = 'String(x);';
    const expected = 'x + "";';
    expect(transform(source)).toBe(expected);
  });

  it('should shorten bool', () => {
    const source = 'true; false;';
    const expected = '!0, !1;';
    expect(transform(source)).toBe(expected);
  });

  it('should put values first in binary expressions', () => {
    const source = 'a === 1;';
    const expected = '1 === a;';
    expect(transform(source)).toBe(expected);
  });

  it('should put constants first in binary expressions', () => {
    const source = 'a === -1;';
    const expected = '-1 === a;';
    expect(transform(source)).toBe(expected);
  });

  it('should put pures first in binary expressions 2', () => {
    const source = 'a === null;';
    const expected = 'null === a;';
    expect(transform(source)).toBe(expected);
  });

  it('should put pures first in binary expressions 3', () => {
    const source = unpad(`
      function foo() {
        if (foo !== null) {
          var bar;
          bar = baz;
        }
        x();
        return x;
      }
    `);
    const expected = unpad(`
      function foo() {
        if (null !== foo) {
          var bar;
          bar = baz;
        }

        return x(), x;
      }
    `);
    expect(transform(source)).toBe(expected);
  });

  it('should put pures first in binary expressions 2', () => {
    const source = 'a === {};';
    const expected = '({}) === a;';
    expect(transform(source)).toBe(expected);
  });

  it('should simplify comparison', () => {
    const source = '\'function\' === typeof a;';
    const expected = '\'function\' == typeof a;';
    expect(transform(source)).toBe(expected);
  });

  it('should simplify comparison operations', () => {
    const source = 'null === null;';
    const expected = 'null == null;';
    expect(transform(source)).toBe(expected);
  });

  it('should comparison operations 2', () => {
    const source = unpad(`
      var x = null;
      x === null;
    `);
    const expected = unpad(`
      var x = null;
      null == x;
    `);

    expect(transform(source)).toBe(expected);
  });

  it('should not simplify comparison', () => {
    const source = unpad(`
      var x;
      x === null;
    `);
    const expected = unpad(`
      var x;
      null === x;
    `);

    expect(transform(source)).toBe(expected);
  });

  it('should not simplify comparison', () => {
    const source = unpad(`
      var x;
      if (wow) x = foo();
      x === null;
    `);
    const expected = unpad(`
      var x;
      wow && (x = foo()), null === x;
    `);

    expect(transform(source)).toBe(expected);
  });

>>>>>>> a59b2419
  it('should flip conditionals', () => {
    const source = '!foo ? \'foo\' : \'bar\';';
    const expected = 'foo ? \'bar\' : \'foo\';';
    expect(transform(source)).toBe(expected);
  });

  it('concat vars in for loops', () => {
    const source = unpad(`
      var i = 0;
      var j = 0;
      for (var x = 0; x < 10; x++) console.log(i + x);
    `);
    const expected = 'for (var i = 0, j = 0, x = 0; x < 10; x++) console.log(i + x);';

    expect(transform(source).trim()).toBe(expected);
  });

  it('concat vars', () => {
    const source = unpad(`
      var i = 0;
      var x = 0;
      var y = 0;
    `);
    const expected = unpad(`
      var i = 0,
          x = 0,
          y = 0;
    `);

    expect(transform(source)).toBe(expected);
  });

  it('should turn for loop block to a single statement', () => {
    const source = unpad(`
      for (var x = 0; x < 10; x++) {
        console.log(x);
      }
    `);
    const expected = 'for (var x = 0; x < 10; x++) console.log(x);';

    expect(transform(source).trim()).toBe(expected);
  });

  it('should turn block statements to sequence expr', () => {
    const source = unpad(`
      for (var x = 0; x < 10; x++) {
        console.log(x);
        console.log(x);
      }
    `);
    const expected =
      'for (var x = 0; x < 10; x++) console.log(x), console.log(x);';

    expect(transform(source).trim()).toBe(expected);
  });

  it('should the program into as much sequence exprs', () => {
    const source = unpad(`
      x();
      y();
      for (var x = 0; x < 10; x++) {
        var z = foo();
        console.log(z);
        console.log(z);
      }
      a();
      b = 1;
    `);
    const expected = unpad(`
      x(), y();

      for (var x = 0; x < 10; x++) {
        var z = foo();
        console.log(z), console.log(z);
      }
      a(), b = 1;
    `);
    expect(transform(source).trim()).toBe(expected);
  });


  it('should turn if to gaurded expression', () => {
    const source = unpad(`
      function foo() {
        if (x) a();
      }
    `);
    const expected = unpad(`
      function foo() {
        x && a();
      }
    `);

    expect(transform(source).trim()).toBe(expected);
  });

  it('should turn if statement to conditional', () => {
    const source = unpad(`
      function foo() {
        if (x) a();
        else b();
      }
    `);
    const expected = unpad(`
      function foo() {
        x ? a() : b();
      }
    `);

    expect(transform(source).trim()).toBe(expected);
  });

  it('should turn this into a conditional', () => {
    const source = unpad(`
      function foo(a) {
        if (a && a.b != null) {
          if ((a.c--) === 1) {
            delete a.c;
          }
          return a.b;
        }
        return bar(a);
      }
    `);
    const expected = unpad(`
      function foo(a) {
        return a && a.b != null ? (a.c-- === 1 && delete a.c, a.b) : bar(a);
      }
    `);

    expect(transform(source)).toBe(expected);
  });

  it('should turn this into a conditional', () => {
    const source = unpad(`
      function foo(a) {
        if (a && a.b != null) {
          if ((a.c--) === 1) {
            delete a.c;
          }
          return a.b;
        }
        return bar(a);
      }
    `);
    const expected = unpad(`
      function foo(a) {
        return a && a.b != null ? (a.c-- === 1 && delete a.c, a.b) : bar(a);
      }
    `);

    expect(transform(source)).toBe(expected);
  });

  it('should turn this into a conditional', () => {
    const source = unpad(`
      function foo(a) {
        if (a) {
          return a.b;
        } else {
          return bar(a);
        }
      }
    `);
    const expected = unpad(`
      function foo(a) {
        return a ? a.b : bar(a);
      }
    `);

    expect(transform(source)).toBe(expected);
  });

  xit('should turn IIFE to negation', () => {
    const source = unpad(`
      (function() {
        x();
      })();
      y = function () {
        x();
      }();
    `);
    const expected = unpad(`
      !function () {
        x();
      }(), y = function () {
        x();
      }();
    `);

    expect(transform(source)).toBe(expected);
  });

  it('should remove the else block if early return', () => {
    const source = unpad(`
    function foo() {
      if (1) {
        return 2;
      } else {
        lol(1);
        lol(2);
      }
    }
    `);

    const expected = unpad(`
      function foo() {
        return 1 ? 2 : void (lol(1), lol(2));
      }
    `);

    expect(transform(source)).toBe(expected);
  });

  it('should merge blocks into a return with sequence expr', () => {
    const source = unpad(`
      function foo() {
        y();
        x();
        return 1;
      }
    `);

    const expected = unpad(`
      function foo() {
        return y(), x(), 1;
      }
    `);

    expect(transform(source)).toBe(expected);
  });

  it('should merge blocks into a return with sequence expr', () => {
    const source = unpad(`
      function foo() {
        try {
          x();
        } catch (e) {
          1;
        }

        y();
        return 1;
      }
    `);

    const expected = unpad(`
      function foo() {
        try {
          x();
        } catch (e) {
          1;
        }

        return y(), 1;
      }
    `);

    expect(transform(source)).toBe(expected);
  });

  it('should merge expressions into the init part of for', () => {
    const source = unpad(`
      function foo() {
        x();
        y();
        for (; i < 10; i++) z();
      }
    `);

    const expected = unpad(`
      function foo() {
        for (x(), y(); i < 10; i++) z();
      }
    `);

    expect(transform(source).trim()).toBe(expected);
  });

  it('should merge statements into the init part of for even when there are others', () => {
    const source = unpad(`
      function foo() {
        x();
        y();
        for (z(); i < 10; i++) z();
      }
    `);

    const expected = unpad(`
      function foo() {
        for (x(), y(), z(); i < 10; i++) z();
      }
    `);

    expect(transform(source).trim()).toBe(expected);
  });

  it('should remove empty returns', () => {
     const source = unpad(`
       function foo() {
         lol();
         return;
       }
     `);

     const expected = unpad(`
       function foo() {
         lol();
       }
     `);

    expect(transform(source)).toBe(expected);
  });

  it('should merge if statements with following expressions using void', () => {
     const source = unpad(`
       function foo() {
         if(window.self != window.top) {
           if(__DEV__) {
             console.log('lol', name);
           }
           return;
         }
         lol();
       }
     `);

     const expected = unpad(`
       function foo() {
         return window.self == window.top ? void lol() : void (__DEV__ && console.log('lol', name));
       }
     `);

    expect(transform(source)).toBe(expected);
  });

  it('should not try to merge `if` when there are multiple statements to follow', () => {
     const source = unpad(`
       function foo() {
         if(window.self != window.top) {
           if(__DEV__) {
             console.log('lol', name);
           }
           return;
         }
         lol();
         try { lol() } catch (e) {}
       }
     `);

     const expected = unpad(`
       function foo() {
         if (window.self != window.top) return void (__DEV__ && console.log('lol', name));
         lol();

         try {
           lol();
         } catch (e) {}
       }
     `);

    expect(transform(source)).toBe(expected);
  });

  it('should handle missing return arg when merging if statements', () => {
    const source = unpad(`
      function foo() {
        if (a) {
          return;
        }

        return wow;
      }
    `);

    const expected = unpad(`
      function foo() {
        return a ? void 0 : wow;
      }
    `);

    expect(transform(source)).toBe(expected);
  });

  it('should handle returns with no args', () => {
    const source = unpad(`
      function foo(a) {
        if (a && a.b != null) {
          if ((a.c--) === 1) {
            return;
          }
          return a.b;
        }
        return bar(a);
      }
    `);
    const expected = unpad(`
      function foo(a) {
        return a && a.b != null ? a.c-- === 1 ? void 0 : a.b : bar(a);
      }
    `);

    expect(transform(source)).toBe(expected);
  });

  it('should convert whiles to fors', () => {
    const source = unpad(`
      function foo(a) {
        while(true) {
          bar();
        }
      }
    `);
    const expected = unpad(`
      function foo(a) {
        for (; true;) bar();
      }
    `);

    expect(transform(source)).toBe(expected);
  });

  it('should convert whiles to fors and merge vars', () => {
    const source = unpad(`
      function foo(a) {
        var bar = baz;
        while(true) {
          bar();
        }
      }
    `);
    const expected = unpad(`
      function foo(a) {
        for (var bar = baz; true;) bar();
      }
    `);

    expect(transform(source)).toBe(expected);
  });

  it('should combine returns', () => {
    const source = unpad(`
      function foo() {
        if (a) {
          if (a.b) {
            if(a.b.c) {
              if(a.b.c()){
                return;
              }
            }
          }
        }
        for (; true;) wat();
      }
   `);

    const expected = unpad(`
      function foo() {
        if (!(a && a.b && a.b.c && a.b.c())) for (; true;) wat();
      }
   `);

    expect(transform(source)).toBe(expected);
  });

  it('should convert early returns to negated if blocks', () => {
     const source = unpad(`
      function foo(a) {
        if (lol) return;
        doThings();
        doOtherThings();
      }
      function bar(a) {
        if (lol) {
          return;
        }
        try {
          doThings();
        } catch (e) {
          doOtherThings();
        }
      }
      function baz() {
        while (wow) if (lol) return;
        boo();
      }
    `);
    const expected = unpad(`
      function foo(a) {
        !lol && (doThings(), doOtherThings());
      }
      function bar(a) {
        if (!lol) try {
          doThings();
        } catch (e) {
          doOtherThings();
        }
      }
      function baz() {
        for (; wow;) if (lol) return;

        boo();
      }

    `);
    expect(transform(source)).toBe(expected);
  });


  it('should remove early return when no other statements', () => {
    const source = unpad(`
      function foo() {
        wow();
        if (x) {
          return;
        }
      }
    `);

    const expected = unpad(`
      function foo() {
        wow();
        x;
      }
    `);
    expect(transform(source)).toBe(expected);
  });

  it('earlyReturnTransform: it shouldn\'t error on shorthand arrow functions', () => {
    const source = unpad(`
      const f = () => a;
    `);
    const expected = unpad(`
      const f = () => a;
    `);
    expect(transform(source)).toBe(expected);
  });

  it('should merge function blocks into sequence expressions', () => {
    const source = unpad(`
      function foo() {
        a();
        var x = bar();
        b(x);
        this.d = x;
      }
      function bar() {
        x();
        while (x) {
          if (x) x();
        }
        try { y(); } catch (e) {}
        var z = x();
        z();
        while (a) b();
        c();
        z();
      }
    `);

    // TODO merge var z into the init part of for.
    const expected = unpad(`
      function foo() {
        a();

        var x = bar();
        b(x), this.d = x;
      }
      function bar() {
        for (x(); x;) x && x();

        try {
          y();
        } catch (e) {}
        var z = x();

        for (z(); a;) b();

        c(), z();
      }
    `);

    expect(transform(source)).toBe(expected);
  });

  it('should merge function blocks into sequence expressions (part 2)', () => {
    const source = unpad(`
      function bar() {
        var z;
        c();
        for (z in { a: 1}) x(z);
        z();
      }
    `);

    const expected = unpad(`
      function bar() {
        var z;

        for (z in c(), { a: 1 }) x(z);
        z();
      }
    `);

    expect(transform(source)).toBe(expected);
  });

  it('should merge if statements when there is no alternate', () => {
    const source = unpad(`
      if (a) {
        if (b) {
          throw 'wow';
        }
      }
    `);

    const expected = unpad(`
      if (a && b) throw 'wow';
    `);
    expect(transform(source)).toBe(expected);
  });

  it('should not merge if statements if changes semantics', () => {
    const source = unpad(`
      function foo() {
        if (a) {
          if (b()) return false;
        } else if (c()) return true;
      }
    `);

    const expected = unpad(`
      function foo() {
        if (a) {
            if (b()) return false;
        } else if (c()) return true;
      }
    `);

    expect(transform(source)).toBe(expected);
  });

  it('should merge if/return statements', () => {
    const source = unpad(`
      function foo() {
        if (a) return b;
        if (c) return d;
        return e;
      }
    `);

    const expected = unpad(`
      function foo() {
        return a ? b : c ? d : e;
      }
    `);

    expect(transform(source)).toBe(expected);
  });

  it('should merge if/return statements 2', () => {
    const source = unpad(`
      function foo() {
        if (bar) return;
        if (far) return;
        if (faz) return;

        return e;
      }
    `);

    const expected = unpad(`
      function foo() {
        if (!bar && !far && !faz) return e;
      }
    `);

    expect(transform(source)).toBe(expected);
  });

  it('should merge return statements with expression in between', () => {
    const source = unpad(`
      function foo() {
        if (a) return b;
        c = d;
        return z;
      }
    `);

    const expected = unpad(`
      function foo() {
        return a ? b : (c = d, z);
      }
    `);

    expect(transform(source)).toBe(expected);
  });

  it('should hoist functions', () => {
    const source = unpad(`
      function foo() {
        a();
        function bar() {}
        b();
      }
    `);

    const expected = unpad(`
      function foo() {
        function bar() {}
        a(), b();
      }
    `);

    expect(transform(source)).toBe(expected);
  });

  it('should not return inside a loop', () => {
    const source = unpad(`
      function foo() {
        while(1) {
          if (a === null) {
            b();
            return;
          }
          a();
          b();
        }
      }
    `);

    const expected = unpad(`
      function foo() {
        for (; 1;) {
          if (a === null) return void b();
          a(), b();
        }
      }
    `);

    expect(transform(source)).toBe(expected);
  });


  it('should make if with one return into a conditional', () => {
    const source = unpad(`
      function foo() {
        if (b) {
          return foo;
        } else {
          a();
          b();
        }
      }
    `);

    const expected = unpad(`
      function foo() {
        return b ? foo : void (a(), b());
      }
    `);

    expect(transform(source)).toBe(expected);
  });

  it('should make if with one return into a conditional 2', () => {
    const source = unpad(`
      function foo() {
        if (b) {
          foo();
        } else {
          return bar;
        }
      }
    `);

    const expected = unpad(`
      function foo() {
        return b ? void foo() : bar;
      }
    `);

    expect(transform(source)).toBe(expected);
  });

  it('should make if with one return into a conditional 3', () => {
    const source = unpad(`
      function foo() {
        if (b) {
          foo();
        } else {
          return;
        }
      }
    `);

    const expected = unpad(`
      function foo() {
        b && foo();
      }
    `);

    expect(transform(source)).toBe(expected);
  });

  it('should make if with one return into a conditional 4', () => {
    const source = unpad(`
      function foo() {
        if (b) {
          return;
        } else {
          foo();
        }
      }
    `);

    const expected = unpad(`
      function foo() {
        b || foo();
      }
    `);

    expect(transform(source)).toBe(expected);
  });

  it('should not merge if', () => {
    const source = unpad(`
      if (x) {
        try {
          foo();
        } catch (e) {}
      } else if (y) {
        if (a) {
          bar();
        } else if (b) {
          baz();
        } else {
          for (;;) 1;
        }
      }
   `);

    const expected = unpad(`
      if (x) try {
          foo();
        } catch (e) {} else if (y) if (a) bar();else if (b) baz();else for (;;) 1;
    `);
    expect(transform(source)).toBe(expected);
  });

  it('should merge expressions into if statements test');
  it('should understand continue statements');

  it('should handle do while statements', () => {
    const source = unpad(`
      do {
        foo();
      } while (1);
   `);

    const expected = unpad(`
      do foo(); while (1);
    `);
    expect(transform(source)).toBe(expected);
  });

  it('should handle multiple interplays of if statements and returns', () => {
    const source = unpad(`
      function lawl() {
        var a = 1;
        if (b) {
          return c;
        }

        if (a) {
          bar();
          return;
        }

        if (d) {
          if (g) {
            this['s'] = morebutts;
            return wat;
          }
          return boo;
        }

        haha();
        return butts;
      }
   `);

    const expected = unpad(`
      function lawl() {
        var a = 1;
        return b ? c : a ? void bar() : d ? g ? (this['s'] = morebutts, wat) : boo : (haha(), butts);
      }
    `);
    expect(transform(source)).toBe(expected);
  });

  it('should handle empty blocks in if statements', () => {
    const source = unpad(`
      if (a) {
      } else {
        foo();
      }

      if (a) {
        foo();
      } else if (b) {
      }

      if (a) {
      } else {
      }
    `);

    const expected = unpad(`
      a || foo(), a ? foo() : b, a;
    `);

    expect(transform(source)).toBe(expected);
  });

  it('re-arrange conditionals for assignment', () => {
    const source = unpad(`
      var x;
      if (a) {
        x = foo;
      } else if (b) {
        x = bar;
      } else {
        x = baz;
      }
    `);

    const expected = unpad(`
      var x;
      x = a ? foo : b ? bar : baz;
    `);

    expect(transform(source)).toBe(expected);
  });

  it('should bail on re-arranging conditionals for assignment', () => {
    const source = unpad(`
      var x;
      if (a) {
        x = foo;
      } else if (b) {
        x = bar;
      } else {
        y = baz;
      }
    `);

    const expected = unpad(`
      var x;
      a ? x = foo : b ? x = bar : y = baz;
    `);

    expect(transform(source)).toBe(expected);
  });

  it('should bail on re-arranging conditionals for assignment', () => {
    const source = unpad(`
      var x;
      if (a) {
        x = foo;
      } else if (b) {
        x = bar;
      } else {
        baz();
      }
    `);

    const expected = unpad(`
      var x;
      a ? x = foo : b ? x = bar : baz();
    `);

    expect(transform(source)).toBe(expected);
  });

  it('re-arranging conditionals for assignment member exprs', () => {
    const source = unpad(`
      if (a) {
        x.b = foo;
      } else if (b) {
        x.b = bar;
      } else {
        x.b = baz;
      }
    `);

    const expected = unpad(`
      x.b = a ? foo : b ? bar : baz;
    `);

    expect(transform(source)).toBe(expected);
  });

  it('re-arranging conditionals for assignment with operators', () => {
    const source = unpad(`
      if (a) {
        x.b += foo;
      } else if (b) {
        x.b += bar;
      } else {
        x.b += baz;
      }
    `);

    const expected = unpad(`
      x.b += a ? foo : b ? bar : baz;
    `);

    expect(transform(source)).toBe(expected);
  });

  it('should bail on different operators', () => {
    const source = unpad(`
      if (a) {
        x.b += foo;
      } else if (b) {
        x.b -= bar;
      } else {
        x.b += baz;
      }
    `);

    const expected = unpad(`
      a ? x.b += foo : b ? x.b -= bar : x.b += baz;
    `);

    expect(transform(source)).toBe(expected);
  });

  it('should bail on different member exprs', () => {
    const source = unpad(`
      if (a) {
        this.a = 1;
      } else {
        this.b = 2;
      }
    `);

    const expected = unpad(`
      a ? this.a = 1 : this.b = 2;
    `);

    expect(transform(source)).toBe(expected);
  });

  it('should turn continue into negated if', () => {
    const source = unpad(`
      for (var p in foo) {
        if (p) continue;
        bar();
      }
    `);

    const expected = unpad(`
      for (var p in foo) p || bar();
    `);

    expect(transform(source)).toBe(expected);
  });

  it('should flip logical expressions', () => {
    const source = unpad(`
      !x && foo();
      if (!(null == r)) for (;;);
    `);

    const expected = unpad(`
      if (!x && foo(), null != r) for (;;);
    `);

    expect(transform(source).trim()).toBe(expected.trim());
  });

  it('should flip logical expressions 2', () => {
    const source = unpad(`
      if (!(1 !== foo || !bar)) for (;;);
    `);

    const expected = unpad(`
      if (1 === foo && bar) for (;;);
    `);

    expect(transform(source)).toBe(expected);
  });

  it('should combine to a single return statement', () => {
    const source = unpad(`
      function foo() {
        if (foo) {
          bar(foo);
          return foo;
        } else if (baz) {
          bar(baz);
          return baz;
        } else if (wat) {
          bar(wat);
          return wat;
        }
      }
    `);

    const expected = unpad(`
      function foo() {
        return foo ? (bar(foo), foo) : baz ? (bar(baz), baz) : wat ? (bar(wat), wat) : void 0;
      }
    `);

    expect(transform(source)).toBe(expected);
  });

  it('should inline break condition in for test', () => {
    const source = unpad(`
      for (i = 1; i <= j; i++) {
        if (bar) break;
      }
    `);

    const expected = unpad(`
      for (i = 1; i <= j && !bar; i++);
    `);

    expect(transform(source)).toBe(expected);
  });

  it('should inline break condition in for test 2', () => {
    const source = unpad(`
      for (i = 1; i <= j; i++) {
        foo();
        if (bar) break;
      }
    `);

    const expected = unpad(`
      for (i = 1; i <= j && (foo(), !bar); i++);
    `);

    expect(transform(source)).toBe(expected);
  });

  it('should inline break condition in for test 3', () => {
    const source = unpad(`
      for (i = 1; i <= j; i++) {
        if (bar) {
          break;
        } else {
          wat();
          if (x) throw 1
        }
      }
    `);

    const expected = unpad(`
      for (i = 1; i <= j && !bar; i++) if (wat(), x) throw 1;
    `);

    expect(transform(source)).toBe(expected);
  });

  it('should inline break condition in for test 4', () => {
    const source = unpad(`
      for (i = 1; i <= j; i++) {
        if (bar) {
          wat();
          if (x) throw 1;
        } else {
          break;
        }
      }
    `);

    // TODO: see `!!` below.
    const expected = unpad(`
      for (i = 1; i <= j && !!bar; i++) if (wat(), x) throw 1;
    `);

    expect(transform(source)).toBe(expected);
  });

  it('should inline break condition in for test 5', () => {
    const source = unpad(`
      for (i = 1; i <= j; i++) {
        foo();
        if (bar) {
          break;
        } else {
          wat();
          if (x) throw 1
        }
        hi();
      }
    `);

    // TODO: only apply ! unary to last in seq expr
    const expected = unpad(`
      for (i = 1; i <= j && (foo(), !bar); i++) {
        if (wat(), x) throw 1;
        hi();
      }
    `);

    expect(transform(source)).toBe(expected);
  });

  it('should merge conditional returns into test', () => {
    const source = unpad(`
      function foo() {
        if (x) {
          delete x.x;
          if (bar()) return;
        }

        if (bar) {
          x();
        } else {
          y();
        }
      }
    `);

    const expected = unpad(`
      function foo() {
        x && (delete x.x, bar()) || (bar ? x() : y());
      }
    `);

    expect(transform(source)).toBe(expected);
  });

  it('should bail on mrege conditional return into test', () => {
    const source = unpad(`
      function foo() {
        if (x) {
          delete x.x;
          if (bar()) return 2;
        }

        if (bar) {
          x();
        } else {
          y();
        }
      }
    `);

    const expected = unpad(`
      function foo() {
        return x && (delete x.x, bar()) ? 2 : void (bar ? x() : y());
      }
    `);

    expect(transform(source)).toBe(expected);
  });


  it('should merge conditional return into test 2', () => {
    const source = unpad(`
      function foo() {
        if (x) {
          delete x.x;
          if (bar()) return;
        }
      }
    `);

    const expected = unpad(`
      function foo() {
        x && (delete x.x, bar());
      }
    `);

    expect(transform(source)).toBe(expected);
  });

  it('should handle return argument', () => {
    const source = unpad(`
      function foo() {
        if (x) {
          delete x.x;
          if (bar()) return x;
        }
      }
    `);

    const expected = unpad(`
      function foo() {
        if (x && (delete x.x, bar())) return x;
      }
    `);

    expect(transform(source)).toBe(expected);
  });

  it('should bail on conditional return into test', () => {
    const source = unpad(`
      function foo() {
        if (x) {
          var f = wow;
          delete x.x;
          if (bar()) return;
        }
      }
    `);

    const expected = unpad(`
      function foo() {
        if (x) {
          var f = wow;

          if (delete x.x, bar()) return;
        }
      }
    `);

    expect(transform(source)).toBe(expected);
  });

  it('should recombine after continue merging', () => {
    const source = unpad(`
      for (;;) {
        a = b;
        if (!foo) continue;
        bar = foo;
      }
    `);

    const expected = unpad(`
      for (;;) a = b, foo && (bar = foo);
    `);

    expect(transform(source)).toBe(expected);
  });

  it('should not assume undefined', () => {
    const source = unpad(`
      function foo() {
        if (foo) {
          if (bar) {
            return false;
          }
          if (baz) {
            return false;
          }
        }
        return true;
      }
    `);

    const expected = unpad(`
      function foo() {
        if (foo) {
          if (bar) return false;
          if (baz) return false;
        }
        return true;
      }
    `);

    expect(transform(source)).toBe(expected);
  });

  it('should keep directives', () => {
    const source = unpad(`
      function a() {
        'use strict';
        foo();
      }
    `);

    const expected = unpad(`
      function a() {
        'use strict';

        foo();
      }
    `);

    expect(transform(source)).toBe(expected);
  });

  it('should handle continue in nested if', () => {
    const source = unpad(`
      function wow() {
        for(;;) {
          if (foo) {
            if (bar) {
              continue;
            }
          }
          wat();
        }
      }
    `);

    const expected = unpad(`
      function wow() {
        for (;;) foo && bar || wat();
      }
    `);

    expect(transform(source)).toBe(expected);
  });

  it('should merge two conditionals if the same consequent', () => {
    const source = unpad(`
      x === null ? undefined : x === undefined ? undefined : x ? foo(x) : wat();
    `);

    const expected = unpad(`
      x === null || undefined === x ? undefined : x ? foo(x) : wat();
    `);

    expect(transform(source)).toBe(expected);
  });

  it('should convert gaurded nots to ors', () => {
    const source = unpad(`
      x();
      if (!foo.bar) foo.bar = wat;
    `);

    const expected = unpad(`
      x(), !foo.bar && (foo.bar = wat);
    `);

    expect(transform(source)).toBe(expected);
  });

  it('should convert gaurded nots to ors', () => {
    const source = unpad(`
      if (!foo && foo !== bar) {
        wow();
        such();
      }
    `);

    const expected = unpad(`
      !foo && foo !== bar && (wow(), such());
    `);

    expect(transform(source)).toBe(expected);
  });

  it('should put the empty vars first', () => {
    const source = unpad(`
      var x = 1, y, z = 2, zx, a;
    `);

    const expected = unpad(`
      var y,
          zx,
          a,
          x = 1,
          z = 2;
    `);

    expect(transform(source)).toBe(expected);
  });

  it('function expression in sequennce doesnt need parens', () => {
    const source = unpad(`
      x, (function() {})();
    `);

    const expected = unpad(`
      x, function () {}();
    `);

    expect(transform(source)).toBe(expected);
  });

  it('should turn early return else block into statement', () => {
    const source = unpad(`
      function x() {
        for (;;) {
          x();
          if (foo) return 1;
          else y();
        }
      }
    `);

    const expected = unpad(`
      function x() {
        for (;;) {
          if (x(), foo) return 1;
          y();
        }
      }
    `);

    expect(transform(source)).toBe(expected);
  });

  it('should remove block', () => {
    const source = unpad(`
      function x() {
        if (a) {
          if (b) {
            for(;;) {
              if (a) b();
            }
          }
        } else {
          wat();
        }
      }
    `);

    const expected = unpad(`
      function x() {
        if (!a) wat();else if (b) for (;;) a && b();
      }
    `);

    expect(transform(source)).toBe(expected);
  });

  // TODO
  it('should merge things into throw statement seq expr', () => {
    const source = unpad(`
      function x() {
        z();
        throw y;
      }
    `);

    const expected = unpad(`
      function x() {
        throw z(), y;
      }
    `);

    expect(transform(source)).toBe(expected);
  });

  it('should negate early return if', () => {
    const source = unpad(`
      function x() {
        if (!bar) return;
        var x = foo;
        if (!foo) return
        if (y)
          throw y;
      }
    `);

    const expected = unpad(`
      function x() {
        if (bar) {
          var x = foo;
          if (foo && y) throw y;
        }
      }
    `);

    expect(transform(source)).toBe(expected);
  });

  it('should not negate early return if', () => {
    const source = unpad(`
      function x() {
        var x = foo;
        if (hi) {
          var y = z;
          if (!foo) return;
          if (x) throw y;
        }
        x();
      }
    `);

    const expected = unpad(`
      function x() {
        var x = foo;
        if (hi) {
          var y = z;
          if (!foo) return;
          if (x) throw y;
        }
        x();
      }
    `);

    expect(transform(source)).toBe(expected);
  });

  it('switch if to avoid blocking', () => {
    const source = unpad(`
      function x() {
        if (a) {
          if (b) for (;;) wow();
        } else c();
      }
    `);

    const expected = unpad(`
      function x() {
        if (!a) c();else if (b) for (;;) wow();
      }
    `);

    expect(transform(source)).toBe(expected);
  });

  it('should remove last break statement in switch', () => {
   const source = unpad(`
     switch (foo) {
       case 'foo':
         throw bar();
         break;
       case 'bar':
         wow();
         break;
     }
    `);

    const expected = unpad(`
     switch (foo) {
       case 'foo':
         throw bar();
         break;
       case 'bar':
         wow();

     }
    `);

    expect(transform(source)).toBe(expected);
  });

  it('should convert consequents in switch into sequence expressions', () => {
    const source = unpad(`
      function bar() {
        switch (foo) {
          case 'foo':
            bar();
            foo();
            break;
          case 'bar':
            wow();
            return wo;
            break;
        }
      }
    `);

    const expected = unpad(`
      function bar() {
        switch (foo) {
          case 'foo':
            bar(), foo();

            break;
          case 'bar':
            return wow(), wo;

        }
      }
    `);

    expect(transform(source)).toBe(expected);
  });

  it('should convert switch statements to returns', () => {
    const source = unpad(`
      function bar() {
        switch (foo) {
          case 'foo':
            return 1;
          case foo.bar:
            return 2;
          case wow:
            wow();
            return 3;
          default:
            return 0;
        }
      }
    `);

    const expected = unpad(`
      function bar() {
        return foo === 'foo' ? 1 : foo === foo.bar ? 2 : foo === wow ? (wow(), 3) : 0;
      }
    `);

    expect(transform(source)).toBe(expected);
  });

  it('should convert switch statements with next return as default to returns', () => {
    const source = unpad(`
      function bar() {
        switch (foo) {
          case 'foo':
            return 1;
          case foo.bar:
            return 2;
          case wow:
            wow();
            return 3;
        }
        return 0;
      }
    `);

    const expected = unpad(`
      function bar() {
        return foo === 'foo' ? 1 : foo === foo.bar ? 2 : foo === wow ? (wow(), 3) : 0;
      }
    `);

    expect(transform(source)).toBe(expected);
  });

  it('if last statement in function should consider the default return a void', () => {
    const source = unpad(`
      function bar() {
        switch (foo) {
          case 'foo':
            return 1;
          case foo.bar:
            return 2;
          case wow:
            wow();
            return 3;
        }
      }
    `);

    const expected = unpad(`
      function bar() {
        return foo === 'foo' ? 1 : foo === foo.bar ? 2 : foo === wow ? (wow(), 3) : void 0;
      }
    `);

    expect(transform(source)).toBe(expected);
  });

  it('should convert switch statements w/ fallthrough to return', () => {
    const source = unpad(`
      function bar() {
        switch (foo) {
          case 'foo':
            return 1;
          case foo.bar:
          case wow:
            wow();
            return 3;
          case boo:
            return 4;
          case baz:
          case wat:
            return 5;
          default:
            return 0;
        }
      }
    `);

    /*eslint max-len: 0 */
    const expected = unpad(`
      function bar() {
        return foo === 'foo' ? 1 : foo === foo.bar || foo === wow ? (wow(), 3) : foo === boo ? 4 : foo === baz || foo === wat ? 5 : 0;
      }
    `);

    expect(transform(source)).toBe(expected);
  });

  it('should convert non-return switch to conditionals', () => {
    const source = unpad(`
      function bar() {
        switch (foo) {
          case 'foo':
            foo();
            break;
          case foo.bar:
            wow();
            wat();
            break;
          case shh:
          case wow:
            baa();
            break;
          default:
            meh();
        }
      }
    `);

    const expected = unpad(`
      function bar() {
        foo === 'foo' ? foo() : foo === foo.bar ? (wow(), wat()) : foo === shh || foo === wow ? baa() : meh();
      }
    `);

    expect(transform(source)).toBe(expected);
  });

  it('should put sequence in switch test', () => {
    const source = unpad(`
      function bar() {
        wow();
        switch (foo) {
          case 'foo':
            throw x();
            break;
        }
      }
    `);

    const expected = unpad(`
      function bar() {
        switch (wow(), foo) {
          case 'foo':
            throw x();

        }
      }
    `);

    expect(transform(source)).toBe(expected);
  });

  it('should put sequence in if test', () => {
    const source = unpad(`
      function bar() {
        wow();
        if (foo) {
          throw x();
        }
      }
    `);

    const expected = unpad(`
      function bar() {
        if (wow(), foo) throw x();
      }
    `);

    expect(transform(source)).toBe(expected);
  });

  it('should convert non-return switch to conditionals', () => {
    const source = unpad(`
      function bar() {
        switch (foo) {
          case 'foo':
            foo();
            break;
          case foo.bar:
            wow();
            wat();
            break;
          case shh:
          case wow:
            baa();
            break;
          default:
            meh();
        }
      }
    `);

    const expected = unpad(`
      function bar() {
        foo === 'foo' ? foo() : foo === foo.bar ? (wow(), wat()) : foo === shh || foo === wow ? baa() : meh();
      }
    `);

    expect(transform(source)).toBe(expected);
  });

  it('should not change type', () => {
    const source = unpad(`
      function x(a) {
        return !!a;
      }
    `);

    const expected = unpad(`
      function x(a) {
        return !!a;
      }
    `);
    expect(transform(source)).toBe(expected);
  });

  it('should not change type', () => {
    const source = unpad(`
      function x(a, b) {
        a = a || b;
        return b === a || !a;
      }
    `);

    const expected = unpad(`
      function x(a, b) {
        return a = a || b, b === a || !a;
      }
    `);
    expect(transform(source)).toBe(expected);
  });

  it('should apply unary to only the last element of a sequence expr', () => {
    const source = unpad(`
      !(a, b, c);
    `);

    const expected = unpad(`
      a, b, !c;
    `);
    expect(transform(source)).toBe(expected);
  });

  it('should apply unary to both sides of the conditional', () => {
    const source = unpad(`
      !(a ? b : c);
    `);

    const expected = unpad(`
      a ? !b : !c;
    `);
    expect(transform(source)).toBe(expected);
  });

  it('should flip alt and cons if condition is unary', () => {
    const source = unpad(`
      !(!a && b) ? b : c
    `);

    const expected = unpad(`
      !a && b ? c : b;
    `);
    expect(transform(source)).toBe(expected);
  });

  it('should merge previous expressions in the for loop right', () => {
    const source = unpad(`
      function foo() {
        x = 1;
        a();
        for (var a in b) wow();
      }
    `);

    const expected = unpad(`
      function foo() {
        for (var a in x = 1, a(), b) wow();
      }
    `);
    expect(transform(source)).toBe(expected);
  });

  it('should convert empty blocks to empty statements', () => {
    const source = unpad(`
      function foo() {
        for (i in p) {}
        for (; ;) {}
        switch(1) {}
        try { a } catch(e) {}
      }
    `);

    const expected = unpad(`
      function foo() {
        for (i in p);
        for (;;);
        switch (1) {}
        try {
          a;
        } catch (e) {}
      }
    `);
    expect(transform(source)).toBe(expected);
  });

  it('should flip binary expressions', () => {
    const source = unpad(`
      if (!(!a && b == a && !b && b < a)) for(;;) a();
    `);

    const expected = unpad(`
      if (a || b != a || b || !(b < a)) for (;;) a();
    `);
    expect(transform(source)).toBe(expected);
  });

  it('should simplify falsy logical expressions', function() {
    let source = unpad(`
      alert(0 && new Foo());
    `);
    let expected = unpad(`
      alert(0);
    `);
    expect(transform(source)).toBe(expected);

    source = unpad(`
      if (0 && something()) for(;;);
    `);
    expected = unpad(`
      if (0) for (;;);
    `);
    expect(transform(source)).toBe(expected);

    source = unpad(`
      alert(false && new Foo());
    `);
    expected = unpad(`
      alert(!1);
    `);
    expect(transform(source)).toBe(expected);

    source = unpad(`
      alert(undefined && new Foo());
    `);
    expected = unpad(`
      alert(void 0);
    `);
    expect(transform(source)).toBe(expected);

    source = unpad(`
      alert(null && new Foo());
    `);
    expected = unpad(`
      alert(null);
    `);
    expect(transform(source)).toBe(expected);

    source = unpad(`
      alert("" && new Foo());
    `);
    expected = unpad(`
      alert("");
    `);
    expect(transform(source)).toBe(expected);
  });
});<|MERGE_RESOLUTION|>--- conflicted
+++ resolved
@@ -11,171 +11,6 @@
 }
 
 describe('simplify-plugin', () => {
-<<<<<<< HEAD
-=======
-  it('should turn undefined into void 0', () => {
-    const expected = 'void 0;';
-    const source = 'undefined;';
-    expect(transform(source)).toBe(expected);
-  });
-
-  it('should strip unnecessary property literal qoutes', () => {
-    const source = 'var x = { \'foo\': \'bar\' };';
-    const expected = 'var x = { foo: \'bar\' };';
-    expect(transform(source)).toBe(expected);
-  });
-
-  it('should strip unnecessary property literal qoutes for numbers', () => {
-    const source = 'var x = { \'1\': \'bar\' };';
-    const expected = 'var x = { 1: \'bar\' };';
-    expect(transform(source)).toBe(expected);
-  });
-
-  it('should turn subscript into dot', () => {
-    const source = 'foo[\'1\'];';
-    const expected = 'foo[1];';
-    expect(transform(source)).toBe(expected);
-  });
-
-  it('should turn Boolean(x) to !!x', () => {
-    const source = 'Boolean(x);';
-    const expected = '!!x;';
-    expect(transform(source)).toBe(expected);
-  });
-
-  it('shouldn\'t change referenced identifiers', () => {
-    const source = unpad(`
-      (function (Boolean, String, Number) {
-        return Boolean(a), String(b), Number(c);
-      })(MyBoolean, MyString, MyNumber);
-    `);
-    const expected = unpad(`
-      (function (Boolean, String, Number) {
-        return Boolean(a), String(b), Number(c);
-      })(MyBoolean, MyString, MyNumber);
-    `);
-    expect(transform(source)).toBe(expected);
-  });
-
-  it('should turn Number(x) to +x', () => {
-    const source = 'Number(x);';
-    const expected = '+x;';
-    expect(transform(source)).toBe(expected);
-  });
-
-  it('should turn String(x) to x + \'\'', () => {
-    const source = 'String(x);';
-    const expected = 'x + "";';
-    expect(transform(source)).toBe(expected);
-  });
-
-  it('should shorten bool', () => {
-    const source = 'true; false;';
-    const expected = '!0, !1;';
-    expect(transform(source)).toBe(expected);
-  });
-
-  it('should put values first in binary expressions', () => {
-    const source = 'a === 1;';
-    const expected = '1 === a;';
-    expect(transform(source)).toBe(expected);
-  });
-
-  it('should put constants first in binary expressions', () => {
-    const source = 'a === -1;';
-    const expected = '-1 === a;';
-    expect(transform(source)).toBe(expected);
-  });
-
-  it('should put pures first in binary expressions 2', () => {
-    const source = 'a === null;';
-    const expected = 'null === a;';
-    expect(transform(source)).toBe(expected);
-  });
-
-  it('should put pures first in binary expressions 3', () => {
-    const source = unpad(`
-      function foo() {
-        if (foo !== null) {
-          var bar;
-          bar = baz;
-        }
-        x();
-        return x;
-      }
-    `);
-    const expected = unpad(`
-      function foo() {
-        if (null !== foo) {
-          var bar;
-          bar = baz;
-        }
-
-        return x(), x;
-      }
-    `);
-    expect(transform(source)).toBe(expected);
-  });
-
-  it('should put pures first in binary expressions 2', () => {
-    const source = 'a === {};';
-    const expected = '({}) === a;';
-    expect(transform(source)).toBe(expected);
-  });
-
-  it('should simplify comparison', () => {
-    const source = '\'function\' === typeof a;';
-    const expected = '\'function\' == typeof a;';
-    expect(transform(source)).toBe(expected);
-  });
-
-  it('should simplify comparison operations', () => {
-    const source = 'null === null;';
-    const expected = 'null == null;';
-    expect(transform(source)).toBe(expected);
-  });
-
-  it('should comparison operations 2', () => {
-    const source = unpad(`
-      var x = null;
-      x === null;
-    `);
-    const expected = unpad(`
-      var x = null;
-      null == x;
-    `);
-
-    expect(transform(source)).toBe(expected);
-  });
-
-  it('should not simplify comparison', () => {
-    const source = unpad(`
-      var x;
-      x === null;
-    `);
-    const expected = unpad(`
-      var x;
-      null === x;
-    `);
-
-    expect(transform(source)).toBe(expected);
-  });
-
-  it('should not simplify comparison', () => {
-    const source = unpad(`
-      var x;
-      if (wow) x = foo();
-      x === null;
-    `);
-    const expected = unpad(`
-      var x;
-      wow && (x = foo()), null === x;
-    `);
-
-    expect(transform(source)).toBe(expected);
-  });
-
->>>>>>> a59b2419
   it('should flip conditionals', () => {
     const source = '!foo ? \'foo\' : \'bar\';';
     const expected = 'foo ? \'bar\' : \'foo\';';
