--- conflicted
+++ resolved
@@ -21,13 +21,9 @@
         },
       },
 
-      /* (function() {})() -> !function() {}()
-      There is a bug in babel in printing this. Disabling for now.
       CallExpression(path) {
         const { node } = path;
 
-<<<<<<< HEAD
-=======
         // Boolean(foo) -> !!foo
         if (t.isIdentifier(node.callee, { name: 'Boolean' }) &&
           node.arguments.length === 1 &&
@@ -54,7 +50,6 @@
 
         /* (function() {})() -> !function() {}()
         There is a bug in babel in printing this. Disabling for now.
->>>>>>> a59b2419
         if (t.isFunctionExpression(node.callee) &&
             (t.isExpressionStatement(parent) ||
              (t.isSequenceExpression(parent) && parent.expressions[0] === node))
@@ -66,11 +61,8 @@
             )
           );
           return;
-        }
-      },
-<<<<<<< HEAD
-      */
-=======
+        }*/
+      },
 
       BinaryExpression: {
         enter: [
@@ -171,7 +163,6 @@
           },
         ],
       },
->>>>>>> a59b2419
 
       UnaryExpression: {
         enter: [
